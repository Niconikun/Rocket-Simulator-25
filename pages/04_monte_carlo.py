import streamlit as st
<<<<<<< HEAD
import numpy as np
import pandas as pd
import plotly.graph_objects as go  # type: ignore
import plotly.express as px  # type: ignore
from plotly.subplots import make_subplots  # type: ignore
from src.models.markov_models import (
    AtmosphericMarkovModel, 
    FailureMarkovModel,
    ParachuteMarkovModel
)
from src.models.monte_carlo import MonteCarloSimulation
from src.models.wind_rose import WindRose, Season, AltitudeWindProfile, WindRoseIntegrator
from src.models.rocket import Rocket
import json
from datetime import datetime

st.title("Análisis de Monte Carlo con Rosa de Vientos")

st.markdown("""
### Simulación Mejorada con Modelo de Viento Realista

Esta simulación utiliza un modelo de rosa de vientos que incluye:
- **Patrones direccionales**: 16 sectores de viento con probabilidades estacionales
- **Variación con altitud**: Perfiles de viento que cambian con la altura
- **Efectos estacionales**: Diferentes patrones para primavera, verano, otoño e invierno
- **Turbulencia realista**: Modelos de ráfagas y turbulencia
- **Análisis estadístico**: Zonas de aterrizaje y confiabilidad mejorados
""")

# Configuración de la simulación en la barra lateral
st.sidebar.header("Configuración de Simulación")

# Parámetros básicos
n_sims = st.sidebar.slider("Número de simulaciones", 50, 500, 200)
max_altitude = st.sidebar.number_input("Altitud máxima (m)", 500, 5000, 2000)

# Configuración de viento
st.sidebar.subheader("Configuración de Viento")
location_name = st.sidebar.text_input("Nombre de ubicación", "Concepción")

# Selección de estación
season_options = {
    "Primavera": Season.SPRING,
    "Verano": Season.SUMMER,
    "Otoño": Season.AUTUMN,
    "Invierno": Season.WINTER,
    "Automático (actual)": None
}
season_selection = st.sidebar.selectbox("Estación del año", list(season_options.keys()))
selected_season = season_options[season_selection]

# Mostrar información de la rosa de vientos
st.sidebar.subheader("Información de Rosa de Vientos")
temp_wind_rose = WindRose(location_name)

if selected_season:
    display_season = selected_season
else:
    # Determinar estación actual
    month = datetime.now().month
    if month in [3, 4, 5]:
        display_season = Season.SPRING
    elif month in [6, 7, 8]:
        display_season = Season.SUMMER
    elif month in [9, 10, 11]:
        display_season = Season.AUTUMN
    else:
        display_season = Season.WINTER

wind_stats = temp_wind_rose.get_seasonal_statistics(display_season)
st.sidebar.info(f"""
**Estación:** {display_season.value.title()}
**Dirección dominante:** {wind_stats['dominant_direction']}
**Probabilidad de calma:** {wind_stats['calm_probability']:.1%}
""")

# Crear cohete dummy para la simulación
# En una implementación real, esto se cargaría de la configuración del usuario
dummy_rocket_state = {
    'r_enu': np.array([0.0, 0.0, 0.0]),
    'v_enu': np.array([0.0, 0.0, 0.0]),
    'q_enu2b': np.array([0.0, 0.0, 0.0, 1.0]),
    'w_enu': np.array([0.0, 0.0, 0.0]),
    'mass': 10.0
}

class DummyRocket:
    """Cohete dummy para demostración del Monte Carlo"""
    def __init__(self):
        self.r_enu = np.array([0.0, 0.0, 0.0])
        self.v_enu = np.array([0.0, 0.0, 0.0])
        self.mass = 10.0
        
    def reset(self):
        self.r_enu = np.array([0.0, 0.0, 0.0])
        self.v_enu = np.array([0.0, 0.0, 0.0])

# Botones de control
col1, col2, col3 = st.columns(3)

with col1:
    run_simulation = st.button("🚀 Ejecutar Simulación Monte Carlo", type="primary")

with col2:
    show_wind_rose = st.button("🌪️ Mostrar Rosa de Vientos")

with col3:
    export_results = st.button("💾 Exportar Resultados")

# Mostrar rosa de vientos
if show_wind_rose:
    st.subheader("Rosa de Vientos - " + display_season.value.title())
    
    # Crear gráfico de rosa de vientos
    directions = temp_wind_rose.direction_names
    frequencies = wind_stats['direction_frequencies']
    mean_speeds = wind_stats['mean_speeds']
    
    # Gráfico polar de rosa de vientos
    fig_wind_rose = go.Figure()
    
    # Añadir barras radiales para frecuencias
    fig_wind_rose.add_trace(go.Barpolar(
        r=frequencies,
        theta=temp_wind_rose.directions,
        name='Frecuencia',
        marker_color=px.colors.sequential.Viridis,
        opacity=0.7
    ))
    
    fig_wind_rose.update_layout(
        polar=dict(
            radialaxis=dict(visible=True, range=[0, max(frequencies)]),
            angularaxis=dict(
                tickvals=temp_wind_rose.directions,
                ticktext=directions,
                direction="clockwise",
                rotation=90
            )
        ),
        title=f"Rosa de Vientos - {location_name} ({display_season.value.title()})",
        showlegend=True
    )
    
    st.plotly_chart(fig_wind_rose, use_container_width=True)
    
    # Tabla de estadísticas direccionales
    wind_table = pd.DataFrame({
        'Dirección': directions,
        'Frecuencia (%)': (frequencies * 100).round(1),
        'Velocidad Media (m/s)': mean_speeds.round(1)
    })
    st.dataframe(wind_table, use_container_width=True)

# Ejecutar simulación
if run_simulation:
    dummy_rocket = DummyRocket()
    
    # Crear simulación Monte Carlo
    mc_simulation = MonteCarloSimulation(
        rocket=dummy_rocket,
        n_sims=n_sims,
        max_altitude=max_altitude,
        location_name=location_name,
        season=selected_season
    )
    
    # Barra de progreso
    progress_bar = st.progress(0)
    status_text = st.empty()
    
    def update_progress(progress):
        progress_bar.progress(progress)
        status_text.text(f"Completado: {int(progress * 100)}% ({int(progress * n_sims)}/{n_sims} simulaciones)")
    
    # Ejecutar simulaciones
    status_text.text("Iniciando simulaciones Monte Carlo...")
    mc_simulation.run_simulations(progress_callback=update_progress)
    
    # Analizar resultados
    results = mc_simulation.analyze_results()
    
    if 'error' in results:
        st.error(results['error'])
    else:
        # Mostrar resultados
        st.success(f"✅ Simulación completada: {n_sims} simulaciones ejecutadas")
        
        # Estadísticas básicas
        st.subheader("📊 Estadísticas de Aterrizaje")
        
        col1, col2, col3, col4 = st.columns(4)
        with col1:
            st.metric("Distancia Media", f"{results['basic_statistics']['mean_distance']:.1f} m")
        with col2:
            st.metric("Distancia Máxima", f"{results['basic_statistics']['max_distance']:.1f} m")
        with col3:
            st.metric("Desviación Estándar", f"{results['basic_statistics']['std_distance']:.1f} m")
        with col4:
            st.metric("Confiabilidad", f"{results['basic_statistics']['reliability']:.1%}")
        
        # Gráfico de puntos de aterrizaje
        st.subheader("🎯 Puntos de Aterrizaje")
        
        landing_df = results['landing_points']
        
        # Gráfico de dispersión con elipse de confianza
        fig_landing = px.scatter(
            landing_df, x='X', y='Y',
            title='Distribución de Puntos de Aterrizaje',
            labels={'X': 'Distancia Este (m)', 'Y': 'Distancia Norte (m)'}
        )
        
        # Añadir elipse de confianza si hay datos de zona de aterrizaje
        if 'landing_zone' in results and results['landing_zone']:
            lz = results['landing_zone']
            
            # Calcular puntos de la elipse
            theta = np.linspace(0, 2*np.pi, 100)
            angle_rad = np.radians(lz['ellipse_orientation_deg'])
            
            ellipse_x = (lz['ellipse_semi_major'] * np.cos(theta) * np.cos(angle_rad) - 
                        lz['ellipse_semi_minor'] * np.sin(theta) * np.sin(angle_rad) + 
                        lz['center_x'])
            ellipse_y = (lz['ellipse_semi_major'] * np.cos(theta) * np.sin(angle_rad) + 
                        lz['ellipse_semi_minor'] * np.sin(theta) * np.cos(angle_rad) + 
                        lz['center_y'])
            
            fig_landing.add_trace(go.Scatter(
                x=ellipse_x, y=ellipse_y,
                mode='lines',
                name='Elipse 95% Confianza',
                line=dict(color='red', width=2)
            ))
        
        fig_landing.update_layout(
            xaxis_title="Distancia Este (m)",
            yaxis_title="Distancia Norte (m)",
            showlegend=True
        )
        
        st.plotly_chart(fig_landing, use_container_width=True)
        
        # Análisis de viento
        if 'wind_analysis' in results and results['wind_analysis']:
            st.subheader("🌬️ Análisis de Viento")
            
            wind_analysis = results['wind_analysis']
            
            col1, col2, col3 = st.columns(3)
            with col1:
                st.metric("Viento Superficie Promedio", 
                         f"{wind_analysis.get('mean_surface_wind_speed', 0):.1f} m/s")
            with col2:
                st.metric("Viento Max Altitud Promedio", 
                         f"{wind_analysis.get('mean_max_altitude_wind_speed', 0):.1f} m/s")
            with col3:
                st.metric("Dirección Dominante", 
                         f"{wind_analysis.get('dominant_direction_deg', 0):.0f}°")
        
        # Estadísticas de fallo
        st.subheader("⚠️ Análisis de Confiabilidad")
        
        col1, col2 = st.columns(2)
        
        with col1:
            st.write("**Estados del Cohete**")
            failure_df = pd.DataFrame({
                'Estado': results['failure_stats'].index,
                'Cantidad': results['failure_stats'].values,
                'Porcentaje': (results['failure_stats'].values / n_sims * 100).round(1)
            })
            st.dataframe(failure_df, use_container_width=True)
        
        with col2:
            st.write("**Estados del Paracaídas**")
            chute_df = pd.DataFrame({
                'Estado': results['chute_stats'].index,
                'Cantidad': results['chute_stats'].values,
                'Porcentaje': (results['chute_stats'].values / n_sims * 100).round(1)
            })
            st.dataframe(chute_df, use_container_width=True)
        
        # Almacenar resultados en session state para exportación
        st.session_state['mc_results'] = results
        st.session_state['mc_simulation'] = mc_simulation

# Exportar resultados
if export_results and 'mc_results' in st.session_state:
    try:
        filename = f"monte_carlo_results_{location_name}_{display_season.value}_{n_sims}sims.json"
        st.session_state['mc_simulation'].export_results(filename)
        st.success(f"✅ Resultados exportados a: {filename}")
        
        # Mostrar resumen para descarga
        with open(filename, 'r') as f:
            results_json = f.read()
        
        st.download_button(
            label="📥 Descargar Resultados JSON",
            data=results_json,
            file_name=filename,
            mime="application/json"
        )
        
    except Exception as e:
        st.error(f"Error al exportar resultados: {str(e)}")

# Información adicional
with st.expander("ℹ️ Información sobre el Modelo de Monte Carlo"):
    st.markdown("""
    ### Características del Modelo Mejorado
    
    **Rosa de Vientos:**
    - 16 sectores direccionales (22.5° cada uno)
    - Patrones estacionales realistas
    - Variación con altitud usando ley de potencias
    - Efectos diurnos opcionales
    
    **Efectos de Viento:**
    - Velocidad variable con altura
    - Ráfagas y turbulencia
    - Deriva direccional con altitud
    - Componentes Este-Norte-Arriba
    
    **Análisis Estadístico:**
    - Elipse de confianza del 95%
    - Centro de masa de la zona de aterrizaje  
    - Análisis de confiabilidad del sistema
    - Exportación de datos completos
    
    **Limitaciones Actuales:**
    - Modelo de cohete simplificado para demostración
    - Integración completa con dinámica de vuelo pendiente
    - Validación con datos meteorológicos reales pendiente
    """)
    
    st.markdown("""
    ### Referencias
    - World Meteorological Organization - Guide to Meteorological Practices
    - NASA Technical Memorandum - Atmospheric Wind Models  
    - Barrowman (1967) - Aerodynamic Characteristics of Slender Finned Vehicles
    """)
=======

st.set_page_config(page_title="Monte Carlo Simulation", layout="wide")

st.write("This is a Monte Carlo Simulation page. Work in progress!")
>>>>>>> 329ba824
<|MERGE_RESOLUTION|>--- conflicted
+++ resolved
@@ -1,351 +1,5 @@
 import streamlit as st
-<<<<<<< HEAD
-import numpy as np
-import pandas as pd
-import plotly.graph_objects as go  # type: ignore
-import plotly.express as px  # type: ignore
-from plotly.subplots import make_subplots  # type: ignore
-from src.models.markov_models import (
-    AtmosphericMarkovModel, 
-    FailureMarkovModel,
-    ParachuteMarkovModel
-)
-from src.models.monte_carlo import MonteCarloSimulation
-from src.models.wind_rose import WindRose, Season, AltitudeWindProfile, WindRoseIntegrator
-from src.models.rocket import Rocket
-import json
-from datetime import datetime
-
-st.title("Análisis de Monte Carlo con Rosa de Vientos")
-
-st.markdown("""
-### Simulación Mejorada con Modelo de Viento Realista
-
-Esta simulación utiliza un modelo de rosa de vientos que incluye:
-- **Patrones direccionales**: 16 sectores de viento con probabilidades estacionales
-- **Variación con altitud**: Perfiles de viento que cambian con la altura
-- **Efectos estacionales**: Diferentes patrones para primavera, verano, otoño e invierno
-- **Turbulencia realista**: Modelos de ráfagas y turbulencia
-- **Análisis estadístico**: Zonas de aterrizaje y confiabilidad mejorados
-""")
-
-# Configuración de la simulación en la barra lateral
-st.sidebar.header("Configuración de Simulación")
-
-# Parámetros básicos
-n_sims = st.sidebar.slider("Número de simulaciones", 50, 500, 200)
-max_altitude = st.sidebar.number_input("Altitud máxima (m)", 500, 5000, 2000)
-
-# Configuración de viento
-st.sidebar.subheader("Configuración de Viento")
-location_name = st.sidebar.text_input("Nombre de ubicación", "Concepción")
-
-# Selección de estación
-season_options = {
-    "Primavera": Season.SPRING,
-    "Verano": Season.SUMMER,
-    "Otoño": Season.AUTUMN,
-    "Invierno": Season.WINTER,
-    "Automático (actual)": None
-}
-season_selection = st.sidebar.selectbox("Estación del año", list(season_options.keys()))
-selected_season = season_options[season_selection]
-
-# Mostrar información de la rosa de vientos
-st.sidebar.subheader("Información de Rosa de Vientos")
-temp_wind_rose = WindRose(location_name)
-
-if selected_season:
-    display_season = selected_season
-else:
-    # Determinar estación actual
-    month = datetime.now().month
-    if month in [3, 4, 5]:
-        display_season = Season.SPRING
-    elif month in [6, 7, 8]:
-        display_season = Season.SUMMER
-    elif month in [9, 10, 11]:
-        display_season = Season.AUTUMN
-    else:
-        display_season = Season.WINTER
-
-wind_stats = temp_wind_rose.get_seasonal_statistics(display_season)
-st.sidebar.info(f"""
-**Estación:** {display_season.value.title()}
-**Dirección dominante:** {wind_stats['dominant_direction']}
-**Probabilidad de calma:** {wind_stats['calm_probability']:.1%}
-""")
-
-# Crear cohete dummy para la simulación
-# En una implementación real, esto se cargaría de la configuración del usuario
-dummy_rocket_state = {
-    'r_enu': np.array([0.0, 0.0, 0.0]),
-    'v_enu': np.array([0.0, 0.0, 0.0]),
-    'q_enu2b': np.array([0.0, 0.0, 0.0, 1.0]),
-    'w_enu': np.array([0.0, 0.0, 0.0]),
-    'mass': 10.0
-}
-
-class DummyRocket:
-    """Cohete dummy para demostración del Monte Carlo"""
-    def __init__(self):
-        self.r_enu = np.array([0.0, 0.0, 0.0])
-        self.v_enu = np.array([0.0, 0.0, 0.0])
-        self.mass = 10.0
-        
-    def reset(self):
-        self.r_enu = np.array([0.0, 0.0, 0.0])
-        self.v_enu = np.array([0.0, 0.0, 0.0])
-
-# Botones de control
-col1, col2, col3 = st.columns(3)
-
-with col1:
-    run_simulation = st.button("🚀 Ejecutar Simulación Monte Carlo", type="primary")
-
-with col2:
-    show_wind_rose = st.button("🌪️ Mostrar Rosa de Vientos")
-
-with col3:
-    export_results = st.button("💾 Exportar Resultados")
-
-# Mostrar rosa de vientos
-if show_wind_rose:
-    st.subheader("Rosa de Vientos - " + display_season.value.title())
-    
-    # Crear gráfico de rosa de vientos
-    directions = temp_wind_rose.direction_names
-    frequencies = wind_stats['direction_frequencies']
-    mean_speeds = wind_stats['mean_speeds']
-    
-    # Gráfico polar de rosa de vientos
-    fig_wind_rose = go.Figure()
-    
-    # Añadir barras radiales para frecuencias
-    fig_wind_rose.add_trace(go.Barpolar(
-        r=frequencies,
-        theta=temp_wind_rose.directions,
-        name='Frecuencia',
-        marker_color=px.colors.sequential.Viridis,
-        opacity=0.7
-    ))
-    
-    fig_wind_rose.update_layout(
-        polar=dict(
-            radialaxis=dict(visible=True, range=[0, max(frequencies)]),
-            angularaxis=dict(
-                tickvals=temp_wind_rose.directions,
-                ticktext=directions,
-                direction="clockwise",
-                rotation=90
-            )
-        ),
-        title=f"Rosa de Vientos - {location_name} ({display_season.value.title()})",
-        showlegend=True
-    )
-    
-    st.plotly_chart(fig_wind_rose, use_container_width=True)
-    
-    # Tabla de estadísticas direccionales
-    wind_table = pd.DataFrame({
-        'Dirección': directions,
-        'Frecuencia (%)': (frequencies * 100).round(1),
-        'Velocidad Media (m/s)': mean_speeds.round(1)
-    })
-    st.dataframe(wind_table, use_container_width=True)
-
-# Ejecutar simulación
-if run_simulation:
-    dummy_rocket = DummyRocket()
-    
-    # Crear simulación Monte Carlo
-    mc_simulation = MonteCarloSimulation(
-        rocket=dummy_rocket,
-        n_sims=n_sims,
-        max_altitude=max_altitude,
-        location_name=location_name,
-        season=selected_season
-    )
-    
-    # Barra de progreso
-    progress_bar = st.progress(0)
-    status_text = st.empty()
-    
-    def update_progress(progress):
-        progress_bar.progress(progress)
-        status_text.text(f"Completado: {int(progress * 100)}% ({int(progress * n_sims)}/{n_sims} simulaciones)")
-    
-    # Ejecutar simulaciones
-    status_text.text("Iniciando simulaciones Monte Carlo...")
-    mc_simulation.run_simulations(progress_callback=update_progress)
-    
-    # Analizar resultados
-    results = mc_simulation.analyze_results()
-    
-    if 'error' in results:
-        st.error(results['error'])
-    else:
-        # Mostrar resultados
-        st.success(f"✅ Simulación completada: {n_sims} simulaciones ejecutadas")
-        
-        # Estadísticas básicas
-        st.subheader("📊 Estadísticas de Aterrizaje")
-        
-        col1, col2, col3, col4 = st.columns(4)
-        with col1:
-            st.metric("Distancia Media", f"{results['basic_statistics']['mean_distance']:.1f} m")
-        with col2:
-            st.metric("Distancia Máxima", f"{results['basic_statistics']['max_distance']:.1f} m")
-        with col3:
-            st.metric("Desviación Estándar", f"{results['basic_statistics']['std_distance']:.1f} m")
-        with col4:
-            st.metric("Confiabilidad", f"{results['basic_statistics']['reliability']:.1%}")
-        
-        # Gráfico de puntos de aterrizaje
-        st.subheader("🎯 Puntos de Aterrizaje")
-        
-        landing_df = results['landing_points']
-        
-        # Gráfico de dispersión con elipse de confianza
-        fig_landing = px.scatter(
-            landing_df, x='X', y='Y',
-            title='Distribución de Puntos de Aterrizaje',
-            labels={'X': 'Distancia Este (m)', 'Y': 'Distancia Norte (m)'}
-        )
-        
-        # Añadir elipse de confianza si hay datos de zona de aterrizaje
-        if 'landing_zone' in results and results['landing_zone']:
-            lz = results['landing_zone']
-            
-            # Calcular puntos de la elipse
-            theta = np.linspace(0, 2*np.pi, 100)
-            angle_rad = np.radians(lz['ellipse_orientation_deg'])
-            
-            ellipse_x = (lz['ellipse_semi_major'] * np.cos(theta) * np.cos(angle_rad) - 
-                        lz['ellipse_semi_minor'] * np.sin(theta) * np.sin(angle_rad) + 
-                        lz['center_x'])
-            ellipse_y = (lz['ellipse_semi_major'] * np.cos(theta) * np.sin(angle_rad) + 
-                        lz['ellipse_semi_minor'] * np.sin(theta) * np.cos(angle_rad) + 
-                        lz['center_y'])
-            
-            fig_landing.add_trace(go.Scatter(
-                x=ellipse_x, y=ellipse_y,
-                mode='lines',
-                name='Elipse 95% Confianza',
-                line=dict(color='red', width=2)
-            ))
-        
-        fig_landing.update_layout(
-            xaxis_title="Distancia Este (m)",
-            yaxis_title="Distancia Norte (m)",
-            showlegend=True
-        )
-        
-        st.plotly_chart(fig_landing, use_container_width=True)
-        
-        # Análisis de viento
-        if 'wind_analysis' in results and results['wind_analysis']:
-            st.subheader("🌬️ Análisis de Viento")
-            
-            wind_analysis = results['wind_analysis']
-            
-            col1, col2, col3 = st.columns(3)
-            with col1:
-                st.metric("Viento Superficie Promedio", 
-                         f"{wind_analysis.get('mean_surface_wind_speed', 0):.1f} m/s")
-            with col2:
-                st.metric("Viento Max Altitud Promedio", 
-                         f"{wind_analysis.get('mean_max_altitude_wind_speed', 0):.1f} m/s")
-            with col3:
-                st.metric("Dirección Dominante", 
-                         f"{wind_analysis.get('dominant_direction_deg', 0):.0f}°")
-        
-        # Estadísticas de fallo
-        st.subheader("⚠️ Análisis de Confiabilidad")
-        
-        col1, col2 = st.columns(2)
-        
-        with col1:
-            st.write("**Estados del Cohete**")
-            failure_df = pd.DataFrame({
-                'Estado': results['failure_stats'].index,
-                'Cantidad': results['failure_stats'].values,
-                'Porcentaje': (results['failure_stats'].values / n_sims * 100).round(1)
-            })
-            st.dataframe(failure_df, use_container_width=True)
-        
-        with col2:
-            st.write("**Estados del Paracaídas**")
-            chute_df = pd.DataFrame({
-                'Estado': results['chute_stats'].index,
-                'Cantidad': results['chute_stats'].values,
-                'Porcentaje': (results['chute_stats'].values / n_sims * 100).round(1)
-            })
-            st.dataframe(chute_df, use_container_width=True)
-        
-        # Almacenar resultados en session state para exportación
-        st.session_state['mc_results'] = results
-        st.session_state['mc_simulation'] = mc_simulation
-
-# Exportar resultados
-if export_results and 'mc_results' in st.session_state:
-    try:
-        filename = f"monte_carlo_results_{location_name}_{display_season.value}_{n_sims}sims.json"
-        st.session_state['mc_simulation'].export_results(filename)
-        st.success(f"✅ Resultados exportados a: {filename}")
-        
-        # Mostrar resumen para descarga
-        with open(filename, 'r') as f:
-            results_json = f.read()
-        
-        st.download_button(
-            label="📥 Descargar Resultados JSON",
-            data=results_json,
-            file_name=filename,
-            mime="application/json"
-        )
-        
-    except Exception as e:
-        st.error(f"Error al exportar resultados: {str(e)}")
-
-# Información adicional
-with st.expander("ℹ️ Información sobre el Modelo de Monte Carlo"):
-    st.markdown("""
-    ### Características del Modelo Mejorado
-    
-    **Rosa de Vientos:**
-    - 16 sectores direccionales (22.5° cada uno)
-    - Patrones estacionales realistas
-    - Variación con altitud usando ley de potencias
-    - Efectos diurnos opcionales
-    
-    **Efectos de Viento:**
-    - Velocidad variable con altura
-    - Ráfagas y turbulencia
-    - Deriva direccional con altitud
-    - Componentes Este-Norte-Arriba
-    
-    **Análisis Estadístico:**
-    - Elipse de confianza del 95%
-    - Centro de masa de la zona de aterrizaje  
-    - Análisis de confiabilidad del sistema
-    - Exportación de datos completos
-    
-    **Limitaciones Actuales:**
-    - Modelo de cohete simplificado para demostración
-    - Integración completa con dinámica de vuelo pendiente
-    - Validación con datos meteorológicos reales pendiente
-    """)
-    
-    st.markdown("""
-    ### Referencias
-    - World Meteorological Organization - Guide to Meteorological Practices
-    - NASA Technical Memorandum - Atmospheric Wind Models  
-    - Barrowman (1967) - Aerodynamic Characteristics of Slender Finned Vehicles
-    """)
-=======
 
 st.set_page_config(page_title="Monte Carlo Simulation", layout="wide")
 
-st.write("This is a Monte Carlo Simulation page. Work in progress!")
->>>>>>> 329ba824
+st.write("This is a Monte Carlo Simulation page. Work in progress!")