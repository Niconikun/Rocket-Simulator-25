--- conflicted
+++ resolved
@@ -42,13 +42,8 @@
 import json
 import streamlit as st
 import logging
-<<<<<<< HEAD
-from src.models.engine import Engine
-from src.models.aerodynamics import Aerodynamics
-=======
 from src.models.engine import EnhancedEngine
 from src.models.aerodynamics_wrapper import AerodynamicsWrapper
->>>>>>> 329ba824
 from src.utils.mattools import MatTools as Mat
 from src.utils.geotools import GeoTools as Geo
 
